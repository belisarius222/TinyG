--- conflicted
+++ resolved
@@ -1,216 +1,212 @@
-/*
- * tinyg.h - tinyg main header - Application GLOBALS 
- *			 (see also system.h and settings.h)
- * Part of TinyG project
- *
- * Copyright (c) 2010 - 2012 Alden S. Hart Jr.
- *
- * TinyG is free software: you can redistribute it and/or modify it 
- * under the terms of the GNU General Public License as published by 
- * the Free Software Foundation, either version 3 of the License, 
- * or (at your option) any later version.
- *
- * TinyG is distributed in the hope that it will be useful, but 
- * WITHOUT ANY WARRANTY; without even the implied warranty of 
- * MERCHANTABILITY or FITNESS FOR A PARTICULAR PURPOSE. 
- * See the GNU General Public License for details.
- *
- * You should have received a copy of the GNU General Public License 
- * along with TinyG  If not, see <http://www.gnu.org/licenses/>.
- */
-
-#ifndef tinyg_h
-#define tinyg_h
-
-// NOTE: This header requires <stdio.h> be included previously
-
-#define TINYG_VERSION_NUMBER	0.93
-<<<<<<< HEAD
-#define TINYG_BUILD_NUMBER   	337.04
-=======
-#define TINYG_BUILD_NUMBER   	337.06
->>>>>>> 6a14d4fc
-
-/****** DEVELOPMENT SETTINGS ******/
-
-//#define __CANNED_STARTUP			// run any canned startup moves
-//#define __DISABLE_EEPROM_INIT		// disable EEPROM init for faster simulation
-//#define __DISABLE_TRANSMIT		// disable serial tranmission (TX)
-//#define __DISABLE_STEPPERS		// disable steppers for faster simulation
-//#define __SEGMENT_LOGGER			// enable segment logging to memory array
-//#define __DEBUG					// enable debug (see util.c /.h)
-// See the end of module header files to enable UNIT_TESTS
-
-/****** OPERATING SETTINGS *******/
-
-// Operating Mode: (chose only one)
-#define __STANDALONE_MODE		// normal operation - receive from USB
-//#define __MASTER_MODE			// receive from USB, relay to rs485
-//#define __SLAVE_MODE			// receive from rs485
-
-#ifdef __SLAVE_MODE
-#define STD_INPUT XIO_DEV_RS485
-#define STD_ERROR XIO_DEV_USB
-#else 
-#define STD_INPUT XIO_DEV_USB
-#define STD_ERROR XIO_DEV_USB
-#endif
-
-// RUNTIME SETTINGS
-#define __UNFORGIVING			// fails hard versus introduce errors
-#define __INFO					// enables exception logging (see util.h)
-
-
-/***** Boolean Comparisons *****/
-
-#ifndef false
-#define false 0
-#endif
-#ifndef true
+/*
+ * tinyg.h - tinyg main header - Application GLOBALS 
+ *			 (see also system.h and settings.h)
+ * Part of TinyG project
+ *
+ * Copyright (c) 2010 - 2012 Alden S. Hart Jr.
+ *
+ * TinyG is free software: you can redistribute it and/or modify it 
+ * under the terms of the GNU General Public License as published by 
+ * the Free Software Foundation, either version 3 of the License, 
+ * or (at your option) any later version.
+ *
+ * TinyG is distributed in the hope that it will be useful, but 
+ * WITHOUT ANY WARRANTY; without even the implied warranty of 
+ * MERCHANTABILITY or FITNESS FOR A PARTICULAR PURPOSE. 
+ * See the GNU General Public License for details.
+ *
+ * You should have received a copy of the GNU General Public License 
+ * along with TinyG  If not, see <http://www.gnu.org/licenses/>.
+ */
+
+#ifndef tinyg_h
+#define tinyg_h
+
+// NOTE: This header requires <stdio.h> be included previously
+
+#define TINYG_VERSION_NUMBER	0.93
+#define TINYG_BUILD_NUMBER   	337.06
+
+/****** DEVELOPMENT SETTINGS ******/
+
+//#define __CANNED_STARTUP			// run any canned startup moves
+//#define __DISABLE_EEPROM_INIT		// disable EEPROM init for faster simulation
+//#define __DISABLE_TRANSMIT		// disable serial tranmission (TX)
+//#define __DISABLE_STEPPERS		// disable steppers for faster simulation
+//#define __SEGMENT_LOGGER			// enable segment logging to memory array
+//#define __DEBUG					// enable debug (see util.c /.h)
+// See the end of module header files to enable UNIT_TESTS
+
+/****** OPERATING SETTINGS *******/
+
+// Operating Mode: (chose only one)
+#define __STANDALONE_MODE		// normal operation - receive from USB
+//#define __MASTER_MODE			// receive from USB, relay to rs485
+//#define __SLAVE_MODE			// receive from rs485
+
+#ifdef __SLAVE_MODE
+#define STD_INPUT XIO_DEV_RS485
+#define STD_ERROR XIO_DEV_USB
+#else 
+#define STD_INPUT XIO_DEV_USB
+#define STD_ERROR XIO_DEV_USB
+#endif
+
+// RUNTIME SETTINGS
+#define __UNFORGIVING			// fails hard versus introduce errors
+#define __INFO					// enables exception logging (see util.h)
+
+
+/***** Boolean Comparisons *****/
+
+#ifndef false
+#define false 0
+#endif
+#ifndef true
 #define true 1
-#endif
-
-#ifndef FALSE			// deprecated, use lowercase forms
-#define FALSE 0
-#endif
-#ifndef TRUE
-#define TRUE 1
-#endif
-
-/*************************************************************************
- * TinyG application-specific prototypes, defines and globals
- */
-
-void tg_system_reset(void);
-void tg_application_reset(void);
-void tg_application_startup(void);
-
-// global typedefs Used for accessing func pointers in PROGMEM & others
-typedef void (*fptr_void_uint8)(void);	 	// returns void, unit8_t arg (poll_func)
-typedef char (*fptr_char_void)(void); 		// returns char, void args
-typedef int (*fptr_int_uint8)(uint8_t s);	// returns int, unit8_t arg (signal handler) 
-typedef int (*fptr_int_char_p)(char *b);	// returns int, character pointer (line handler)
-typedef void (*fptr_void_double)(double); 	// returns void, double arg (config bindings)
-
-#define AXES 6					// number of axes supported in this version
-#define MOTORS 4				// number of motors on the board
-#define COORDS 6				// number of supported coordinate systems (1-6)
-// if you change COORDS you must adjust the entries in cfgArray table in config.c
-
-enum tgAxisNum {				// define axis numbers and array indexes
-		X = 0,					// X = 0
-		Y,
-		Z,
-		A,
-		B,
-		C,
-		U,						// I don't actually intend to implement UVW
-		V,						//...but they are reserved just in case
-		W
-};
-
-enum tgMotorNum {				// define motor numbers and array indexes
-		MOTOR_1 = 0,
-		MOTOR_2,
-		MOTOR_3,
-		MOTOR_4
-};
-
-// Device structure - structure to allow iteration through shared devices
-struct deviceSingleton {
-	struct PORT_struct *port[MOTORS];// motor control port
-};
-struct deviceSingleton device;
-
-/* TinyG return codes
- * The following return codes are unified for various TinyG functions.
- * The first codes (up to the line) are aligned with the XIO codes.
- * Please don't change them without checking the corresponding values in xio.h
- * If you mess with this be sure to change the print strings in 
- * tg_print_status found in controller.c
- */
-
-//----- codes must align with xio.h and tg_print_status strings...
-enum tgCodes {
-	TG_OK = 0,					// function completed OK
-	TG_ERROR,					// generic error return (EPERM)
-	TG_EAGAIN,					// function would block here (call again)
-	TG_NOOP,					// function had no-operation
-	TG_COMPLETE,				// operation is complete
-	TG_EOL,						// function returned end-of-line
-	TG_EOF,						// function returned end-of-file 
-	TG_FILE_NOT_OPEN,
-	TG_FILE_SIZE_EXCEEDED,
-	TG_NO_SUCH_DEVICE,
-	TG_BUFFER_EMPTY,
-	TG_BUFFER_FULL_FATAL, 
-	TG_BUFFER_FULL_NON_FATAL,
-//----- ...to here				// XIO codes only run to here
-    TG_QUIT,					// QUIT current mode
-	TG_UNRECOGNIZED_COMMAND,	// parser didn't recognize the command
-	TG_RANGE_ERROR,				// number is out-of-range
-	TG_EXPECTED_COMMAND_LETTER,	// malformed line to parser
-	TG_JSON_SYNTAX_ERROR,		// JSON string is not well formed
-	TG_INPUT_EXCEEDS_MAX_LENGTH,// input string is too long
-	TG_OUTPUT_EXCEEDS_MAX_LENGTH,// output string is too long
-	TG_INTERNAL_ERROR,			// an internal error occurred
-	TG_BAD_NUMBER_FORMAT,		// number format error
-	TG_FLOATING_POINT_ERROR,	// number conversion error
-	TG_ARC_SPECIFICATION_ERROR,	// arc specification error
-	TG_ZERO_LENGTH_MOVE,		// move is zero length
-	TG_GCODE_BLOCK_SKIPPED,		// block is too short - was skipped
-	TG_GCODE_INPUT_ERROR,		// general error for gcode input 
-	TG_GCODE_FEEDRATE_ERROR,	// move has no feedrate
-	TG_GCODE_AXIS_WORD_MISSING,	// command requires at least one axis present
-	TG_MODAL_GROUP_VIOLATION,	// gcode modal group error
-	TG_HOMING_CYCLE_FAILED,		// homing cycle did not complete
-	TG_MAX_TRAVEL_EXCEEDED,
-	TG_MAX_SPINDLE_SPEED_EXCEEDED,
-};
-
-/* Version value and strings */
-
-//#define TINYG_VERSION_NAME	  	"Argyle Socks"	// 0.911 build 324.15
-//#define TINYG_VERSION_NAME	  	"Butt Slogan"	// 0.911 build 325.07
-//#define TINYG_VERSION_NAME	  	"Crocs"			// 0.92	build 326.06
-//#define TINYG_VERSION_NAME	  	"Daisy Dukes"
-//#define TINYG_VERSION_NAME	  	"Elastic Belt"
-#define TINYG_VERSION_NAME	  	"Fanny Pack"
-//#define TINYG_VERSION_NAME	  	"GoGo Boots"
-//#define TINYG_VERSION_NAME	  	"Hoodie"
-//#define TINYG_VERSION_NAME	  	"Ironic Hipster Fashion"
-//#define TINYG_VERSION_NAME	  	"Jumpsuit"
-//#define TINYG_VERSION_NAME	  	"Kulats"
-//#define TINYG_VERSION_NAME	  	"Leisure Suit"
-//#define TINYG_VERSION_NAME	  	"Mullet"
-//#define TINYG_VERSION_NAME	  	"Nehru Jacket"
-//#define TINYG_VERSION_NAME	  	"Overalls"
-//#define TINYG_VERSION_NAME	  	"Platform SHoes"
-//#define TINYG_VERSION_NAME	  	"Qu"
-//#define TINYG_VERSION_NAME	  	"Romper"
-//#define TINYG_VERSION_NAME	  	"Speedo"
-//#define TINYG_VERSION_NAME	  	"Track Suit"
-//#define TINYG_VERSION_NAME	  	"Ugg Boots"
-//#define TINYG_VERSION_NAME	  	"Visible Thong"
-
-/*
-http://www.badfads.com/pages/fashion.html
-http://www.divinecaroline.com/22255/107557-fashion-fails-twelve-styles-decade
-
- Add-a-Bead Necklace
- Burka
- Chate, Coonskin Cap
- Ed Hardy - by Christian Audigier 
- Fedoras
- Grecian Draping, Grills
- Harem Pants
- Ironed Hair
- Jellies, Juicy Tracksuit
- Man-from-Atlantis Sunglasses
- PVC Dress, Platform Sneakers, Parachute Pants
- Stretch Pants, Spandex Bodysuit
- Trucker Hat
- Zoot Suit, Zubaz
-*/
-
-#endif
+#endif
+
+#ifndef FALSE			// deprecated, use lowercase forms
+#define FALSE 0
+#endif
+#ifndef TRUE
+#define TRUE 1
+#endif
+
+/*************************************************************************
+ * TinyG application-specific prototypes, defines and globals
+ */
+
+void tg_system_reset(void);
+void tg_application_reset(void);
+void tg_application_startup(void);
+
+// global typedefs Used for accessing func pointers in PROGMEM & others
+typedef void (*fptr_void_uint8)(void);	 	// returns void, unit8_t arg (poll_func)
+typedef char (*fptr_char_void)(void); 		// returns char, void args
+typedef int (*fptr_int_uint8)(uint8_t s);	// returns int, unit8_t arg (signal handler) 
+typedef int (*fptr_int_char_p)(char *b);	// returns int, character pointer (line handler)
+typedef void (*fptr_void_double)(double); 	// returns void, double arg (config bindings)
+
+#define AXES 6					// number of axes supported in this version
+#define MOTORS 4				// number of motors on the board
+#define COORDS 6				// number of supported coordinate systems (1-6)
+// if you change COORDS you must adjust the entries in cfgArray table in config.c
+
+enum tgAxisNum {				// define axis numbers and array indexes
+		X = 0,					// X = 0
+		Y,
+		Z,
+		A,
+		B,
+		C,
+		U,						// I don't actually intend to implement UVW
+		V,						//...but they are reserved just in case
+		W
+};
+
+enum tgMotorNum {				// define motor numbers and array indexes
+		MOTOR_1 = 0,
+		MOTOR_2,
+		MOTOR_3,
+		MOTOR_4
+};
+
+// Device structure - structure to allow iteration through shared devices
+struct deviceSingleton {
+	struct PORT_struct *port[MOTORS];// motor control port
+};
+struct deviceSingleton device;
+
+/* TinyG return codes
+ * The following return codes are unified for various TinyG functions.
+ * The first codes (up to the line) are aligned with the XIO codes.
+ * Please don't change them without checking the corresponding values in xio.h
+ * If you mess with this be sure to change the print strings in 
+ * tg_print_status found in controller.c
+ */
+
+//----- codes must align with xio.h and tg_print_status strings...
+enum tgCodes {
+	TG_OK = 0,					// function completed OK
+	TG_ERROR,					// generic error return (EPERM)
+	TG_EAGAIN,					// function would block here (call again)
+	TG_NOOP,					// function had no-operation
+	TG_COMPLETE,				// operation is complete
+	TG_EOL,						// function returned end-of-line
+	TG_EOF,						// function returned end-of-file 
+	TG_FILE_NOT_OPEN,
+	TG_FILE_SIZE_EXCEEDED,
+	TG_NO_SUCH_DEVICE,
+	TG_BUFFER_EMPTY,
+	TG_BUFFER_FULL_FATAL, 
+	TG_BUFFER_FULL_NON_FATAL,
+//----- ...to here				// XIO codes only run to here
+    TG_QUIT,					// QUIT current mode
+	TG_UNRECOGNIZED_COMMAND,	// parser didn't recognize the command
+	TG_RANGE_ERROR,				// number is out-of-range
+	TG_EXPECTED_COMMAND_LETTER,	// malformed line to parser
+	TG_JSON_SYNTAX_ERROR,		// JSON string is not well formed
+	TG_INPUT_EXCEEDS_MAX_LENGTH,// input string is too long
+	TG_OUTPUT_EXCEEDS_MAX_LENGTH,// output string is too long
+	TG_INTERNAL_ERROR,			// an internal error occurred
+	TG_BAD_NUMBER_FORMAT,		// number format error
+	TG_FLOATING_POINT_ERROR,	// number conversion error
+	TG_ARC_SPECIFICATION_ERROR,	// arc specification error
+	TG_ZERO_LENGTH_MOVE,		// move is zero length
+	TG_GCODE_BLOCK_SKIPPED,		// block is too short - was skipped
+	TG_GCODE_INPUT_ERROR,		// general error for gcode input 
+	TG_GCODE_FEEDRATE_ERROR,	// move has no feedrate
+	TG_GCODE_AXIS_WORD_MISSING,	// command requires at least one axis present
+	TG_MODAL_GROUP_VIOLATION,	// gcode modal group error
+	TG_HOMING_CYCLE_FAILED,		// homing cycle did not complete
+	TG_MAX_TRAVEL_EXCEEDED,
+	TG_MAX_SPINDLE_SPEED_EXCEEDED,
+};
+
+/* Version value and strings */
+
+//#define TINYG_VERSION_NAME	  	"Argyle Socks"	// 0.911 build 324.15
+//#define TINYG_VERSION_NAME	  	"Butt Slogan"	// 0.911 build 325.07
+//#define TINYG_VERSION_NAME	  	"Crocs"			// 0.92	build 326.06
+//#define TINYG_VERSION_NAME	  	"Daisy Dukes"
+//#define TINYG_VERSION_NAME	  	"Elastic Belt"
+#define TINYG_VERSION_NAME	  	"Fanny Pack"
+//#define TINYG_VERSION_NAME	  	"GoGo Boots"
+//#define TINYG_VERSION_NAME	  	"Hoodie"
+//#define TINYG_VERSION_NAME	  	"Ironic Hipster Fashion"
+//#define TINYG_VERSION_NAME	  	"Jumpsuit"
+//#define TINYG_VERSION_NAME	  	"Kulats"
+//#define TINYG_VERSION_NAME	  	"Leisure Suit"
+//#define TINYG_VERSION_NAME	  	"Mullet"
+//#define TINYG_VERSION_NAME	  	"Nehru Jacket"
+//#define TINYG_VERSION_NAME	  	"Overalls"
+//#define TINYG_VERSION_NAME	  	"Platform SHoes"
+//#define TINYG_VERSION_NAME	  	"Qu"
+//#define TINYG_VERSION_NAME	  	"Romper"
+//#define TINYG_VERSION_NAME	  	"Speedo"
+//#define TINYG_VERSION_NAME	  	"Track Suit"
+//#define TINYG_VERSION_NAME	  	"Ugg Boots"
+//#define TINYG_VERSION_NAME	  	"Visible Thong"
+
+/*
+http://www.badfads.com/pages/fashion.html
+http://www.divinecaroline.com/22255/107557-fashion-fails-twelve-styles-decade
+
+ Add-a-Bead Necklace
+ Burka
+ Chate, Coonskin Cap
+ Ed Hardy - by Christian Audigier 
+ Fedoras
+ Grecian Draping, Grills
+ Harem Pants
+ Ironed Hair
+ Jellies, Juicy Tracksuit
+ Man-from-Atlantis Sunglasses
+ PVC Dress, Platform Sneakers, Parachute Pants
+ Stretch Pants, Spandex Bodysuit
+ Trucker Hat
+ Zoot Suit, Zubaz
+*/
+
+#endif